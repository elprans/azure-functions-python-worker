--- conflicted
+++ resolved
@@ -16,10 +16,7 @@
       "collectionName": "items",
       "leaseCollectionName": "leases",
       "createLeaseCollectionIfNotExists": true,
-<<<<<<< HEAD
-=======
       "connectionStringSetting": "AzureWebJobsCosmosDBConnectionString",
->>>>>>> 3c79385a
       "createIfNotExists": true
     },
     {
