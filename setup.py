--- conflicted
+++ resolved
@@ -15,13 +15,8 @@
 
 
 # TODO: change this to something more stable when available.
-<<<<<<< HEAD
-WEBHOST_URL = ('https://ci.appveyor.com/api/buildjobs/nheu483rq96ssbst'
-               '/artifacts/Functions.Binaries.2.0.12014-alpha.no-runtime.zip')
-=======
 WEBHOST_URL = ('https://ci.appveyor.com/api/buildjobs/f5qsvh40oh8ny47c'
                '/artifacts/Functions.Binaries.2.0.12115.no-runtime.zip')
->>>>>>> 3c79385a
 
 # Extensions necessary for non-core bindings.
 AZURE_EXTENSIONS = [
@@ -48,10 +43,6 @@
     {
         "id": "Microsoft.Azure.WebJobs.ServiceBus",
         "version": "3.0.0-beta8"
-    },
-    {
-        "id": "Microsoft.Azure.WebJobs.ServiceBus",
-        "version": "3.0.0-beta5"
     },
 ]
 
@@ -191,12 +182,9 @@
             with open(self.extensions_dir / 'host.json', 'w') as f:
                 print(r'{}', file=f)
 
-<<<<<<< HEAD
-=======
         with open(self.extensions_dir / 'NuGet.config', 'w') as f:
             print(NUGET_CONFIG, file=f)
 
->>>>>>> 3c79385a
         env = os.environ.copy()
         env['TERM'] = 'xterm'  # ncurses 6.1 workaround
 
@@ -214,11 +202,7 @@
 
 setup(
     name='azure-functions-worker',
-<<<<<<< HEAD
-    version='1.0.0a4',
-=======
     version='1.0.0a5',
->>>>>>> 3c79385a
     description='Python Language Worker for Azure Functions Host',
     classifiers=[
         'License :: OSI Approved :: MIT License',
@@ -241,11 +225,7 @@
     install_requires=[
         'grpcio~=1.14.0',
         'grpcio-tools~=1.14.0',
-<<<<<<< HEAD
-        'azure-functions==1.0.0a4',
-=======
         'azure-functions==1.0.0a5',
->>>>>>> 3c79385a
     ],
     extras_require={
         'dev': [
