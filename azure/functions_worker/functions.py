import inspect
import operator
import typing

import azure.functions as azf

from . import bindings
from . import protos
from . import typing_inspect


class ParamTypeInfo(typing.NamedTuple):

    binding_name: str
    pytype: typing.Optional[type]


class FunctionInfo(typing.NamedTuple):

    func: typing.Callable

    name: str
    directory: str
    requires_context: bool
    is_async: bool
    has_return: bool

    input_types: typing.Mapping[str, ParamTypeInfo]
    output_types: typing.Mapping[str, ParamTypeInfo]
    return_type: typing.Optional[ParamTypeInfo]


class FunctionLoadError(RuntimeError):

    def __init__(self, function_name, msg):
        super().__init__(
            f'cannot load the {function_name} function: {msg}')


class Registry:

    _functions: typing.MutableMapping[str, FunctionInfo]

    def __init__(self):
        self._functions = {}

    def get_function(self, function_id: str):
        try:
            return self._functions[function_id]
        except KeyError:
            raise RuntimeError(
                f'no function with function_id={function_id}') from None

    def add_function(self, function_id: str,
                     func: typing.Callable,
                     metadata: protos.RpcFunctionMetadata):
        func_name = metadata.name
        sig = inspect.signature(func)
        params = dict(sig.parameters)
        annotations = typing.get_type_hints(func)

        input_types: typing.Dict[str, ParamTypeInfo] = {}
        output_types: typing.Dict[str, ParamTypeInfo] = {}
        return_binding_name: typing.Optional[str] = None
        return_pytype: typing.Optional[type] = None

        requires_context = False
        has_return = False

        bound_params = {}
        for name, desc in metadata.bindings.items():
            if desc.direction == protos.BindingInfo.inout:
                raise FunctionLoadError(
                    func_name,
                    f'"inout" bindings are not supported')

            if name == '$return':
                if desc.direction != protos.BindingInfo.out:
                    raise FunctionLoadError(
                        func_name,
                        f'"$return" binding must have direction set to "out"')

                return_binding_name = desc.type
                assert return_binding_name is not None

                if not bindings.is_binding(return_binding_name):
                    raise FunctionLoadError(
                        func_name,
                        f'unknown type for $return binding: "{desc.type}"')

                has_return = True
            else:
                bound_params[name] = desc

        if 'context' in params and 'context' not in bound_params:
            requires_context = True
            params.pop('context')
            if 'context' in annotations:
                ctx_anno = annotations.get('context')
                if (not isinstance(ctx_anno, type) or
                        not issubclass(ctx_anno, azf.Context)):
                    raise FunctionLoadError(
                        func_name,
                        f'the "context" parameter is expected to be of '
                        f'type azure.functions.Context, got '
                        f'{ctx_anno!r}')

        if set(params) - set(bound_params):
            raise FunctionLoadError(
                func_name,
                f'the following parameters are declared in Python but '
                f'not in function.json: {set(params) - set(bound_params)!r}')

        if set(bound_params) - set(params):
            raise FunctionLoadError(
                func_name,
                f'the following parameters are declared in function.json but '
                f'not in Python: {set(bound_params) - set(params)!r}')

        for param in params.values():
            desc = bound_params[param.name]

            param_has_anno = param.name in annotations
            param_anno = annotations.get(param.name)

            is_param_out = (
                param_has_anno and
                (typing_inspect.is_generic_type(param_anno) and
                 typing_inspect.get_origin(param_anno) == azf.Out) or
                param_anno == azf.Out)

            is_binding_out = desc.direction == protos.BindingInfo.out

            if is_param_out:
                param_anno_args = typing_inspect.get_args(param_anno)
                if len(param_anno_args) != 1:
                    raise FunctionLoadError(
                        func_name,
                        f'binding {param.name} has invalid Out annotation '
                        f'{param_anno!r}')
                param_py_type = param_anno_args[0]
<<<<<<< HEAD
            else:
                param_py_type = param_anno

            if param_has_anno and not isinstance(param_py_type, type):
=======

                # typing_inspect.get_args() returns a flat list,
                # so if the annotation was func.Out[typing.List[foo]],
                # we need to reconstruct it.
                if (isinstance(param_py_type, tuple) and
                        typing_inspect.is_generic_type(param_py_type[0])):

                    param_py_type = operator.getitem(
                        param_py_type[0], *param_py_type[1:])
            else:
                param_py_type = param_anno

            if (param_has_anno and not isinstance(param_py_type, type) and
                    not typing_inspect.is_generic_type(param_py_type)):
>>>>>>> 3c79385a
                raise FunctionLoadError(
                    func_name,
                    f'binding {param.name} has invalid non-type annotation '
                    f'{param_anno!r}')

            if is_binding_out and param_has_anno and not is_param_out:
                raise FunctionLoadError(
                    func_name,
                    f'binding {param.name} is declared to have the "out" '
                    f'direction, but its annotation in Python is not '
                    f'a subclass of azure.functions.Out')

            if not is_binding_out and is_param_out:
                raise FunctionLoadError(
                    func_name,
                    f'binding {param.name} is declared to have the "in" '
                    f'direction in function.json, but its annotation '
                    f'is azure.functions.Out in Python')

            param_bind_type = desc.type
            if not bindings.is_binding(param_bind_type):
                raise FunctionLoadError(
                    func_name,
                    f'unknown type for {param.name} binding: "{desc.type}"')

            if param_has_anno:
                if is_param_out:
                    checker = bindings.check_output_type_annotation
                else:
                    checker = bindings.check_input_type_annotation

                if not checker(param_bind_type, param_py_type):
                    raise FunctionLoadError(
                        func_name,
                        f'type of {param.name} binding in function.json '
                        f'"{param_bind_type}" does not match its Python '
                        f'annotation "{param_py_type.__name__}"')

            param_type_info = ParamTypeInfo(param_bind_type, param_py_type)
            if is_binding_out:
                output_types[param.name] = param_type_info
            else:
                input_types[param.name] = param_type_info

        return_pytype = None
        if return_binding_name is not None and 'return' in annotations:
            return_anno = annotations.get('return')
            if (typing_inspect.is_generic_type(return_anno) and
                    typing_inspect.get_origin(return_anno) == azf.Out):
                raise FunctionLoadError(
                    func_name,
                    f'return annotation should not be azure.functions.Out')

            return_pytype = return_anno
            if not isinstance(return_pytype, type):
                raise FunctionLoadError(
                    func_name,
                    f'has invalid non-type return '
                    f'annotation {return_pytype!r}')

            if not bindings.check_output_type_annotation(
                    return_binding_name, return_pytype):
                raise FunctionLoadError(
                    func_name,
                    f'Python return annotation "{return_pytype.__name__}" '
                    f'does not match binding type "{return_binding_name}"')

        return_type = None
        if return_binding_name is not None:
            return_type = ParamTypeInfo(return_binding_name, return_pytype)

        self._functions[function_id] = FunctionInfo(
            func=func,
            name=func_name,
            directory=metadata.directory,
            requires_context=requires_context,
            is_async=inspect.iscoroutinefunction(func),
            has_return=has_return,
            input_types=input_types,
            output_types=output_types,
            return_type=return_type)<|MERGE_RESOLUTION|>--- conflicted
+++ resolved
@@ -139,12 +139,6 @@
                         f'binding {param.name} has invalid Out annotation '
                         f'{param_anno!r}')
                 param_py_type = param_anno_args[0]
-<<<<<<< HEAD
-            else:
-                param_py_type = param_anno
-
-            if param_has_anno and not isinstance(param_py_type, type):
-=======
 
                 # typing_inspect.get_args() returns a flat list,
                 # so if the annotation was func.Out[typing.List[foo]],
@@ -159,7 +153,6 @@
 
             if (param_has_anno and not isinstance(param_py_type, type) and
                     not typing_inspect.is_generic_type(param_py_type)):
->>>>>>> 3c79385a
                 raise FunctionLoadError(
                     func_name,
                     f'binding {param.name} has invalid non-type annotation '
