image:
    - Visual Studio 2017
    - Ubuntu

branches:
    only:
        - master
        - dev
        - ci

environment:
    PIP_NO_WARN_SCRIPT_LOCATION: 0
    PIP_DISABLE_PIP_VERSION_CHECK: 1
    DOTNET_CLI_TELEMETRY_OPTOUT: 1
<<<<<<< HEAD
    DOTNET_VERSION: 2.1.300
=======
    DOTNET_VERSION: 2.1.402
>>>>>>> 3c79385a

    matrix:
        - PYTHON_VERSION: 3.6
        - PYTHON_VERSION: 3.7

<<<<<<< HEAD
=======
# We must run tests sequentially as most integration tests
# depend on the functino app state, which would get mangled
# with multiple test jobs being run in parallel.
max_jobs: 1

>>>>>>> 3c79385a
for:
-
    matrix:
        only:
            - image: Visual Studio 2017

    install:
        - ps: $Env:PATH = "C:\\Python" + $Env:PYTHON_VERSION.replace(".", "") + "-x64\\;" + $env:PATH
        - cmd: choco install azure-functions-core-tools --pre
        - cmd: dotnet --info
        - cmd: python --version

    build_script:
        - cmd: .ci\win_build.bat

    test_script:
        - cmd: .ci\win_tests.bat

-
    matrix:
        only:
            - image: Ubuntu

    install:
        - sh: PATH="$(.ci/appveyor_find_python.sh):${PATH}"
        - sh: |
            sudo add-apt-repository -y \
                'deb [arch=amd64] https://packages.microsoft.com/repos/microsoft-ubuntu-xenial-prod xenial main' \
            && sudo apt-get update \
            && sudo apt-get install -y \
                azure-functions-core-tools
        - sh: .ci/linux_install.sh

    build_script:
        - sh: .ci/linux_build.sh

    test_script:
        - sh: .ci/linux_tests.sh<|MERGE_RESOLUTION|>--- conflicted
+++ resolved
@@ -12,24 +12,17 @@
     PIP_NO_WARN_SCRIPT_LOCATION: 0
     PIP_DISABLE_PIP_VERSION_CHECK: 1
     DOTNET_CLI_TELEMETRY_OPTOUT: 1
-<<<<<<< HEAD
-    DOTNET_VERSION: 2.1.300
-=======
     DOTNET_VERSION: 2.1.402
->>>>>>> 3c79385a
 
     matrix:
         - PYTHON_VERSION: 3.6
         - PYTHON_VERSION: 3.7
 
-<<<<<<< HEAD
-=======
 # We must run tests sequentially as most integration tests
 # depend on the functino app state, which would get mangled
 # with multiple test jobs being run in parallel.
 max_jobs: 1
 
->>>>>>> 3c79385a
 for:
 -
     matrix:
